#include <array>
#include <chrono>
#include <fstream>
#include <limits>
#include <sstream>
#include <stdexcept>

#include <espeak-ng/speak_lib.h>
#include <onnxruntime_cxx_api.h>
#include <spdlog/spdlog.h>

#include "json.hpp"
#include "piper.hpp"
#include "utf8.h"
#include "wavfile.hpp"

namespace piper {

#ifdef _PIPER_VERSION
// https://stackoverflow.com/questions/47346133/how-to-use-a-define-inside-a-format-string
#define _STR(x) #x
#define STR(x) _STR(x)
const std::string VERSION = STR(_PIPER_VERSION);
#else
const std::string VERSION = "";
#endif

// Maximum value for 16-bit signed WAV sample
const float MAX_WAV_VALUE = 32767.0f;

const std::string instanceName{"piper"};

std::string getVersion() { return VERSION; }

// True if the string is a single UTF-8 codepoint
bool isSingleCodepoint(std::string s) {
  return utf8::distance(s.begin(), s.end()) == 1;
}

// Get the first UTF-8 codepoint of a string
Phoneme getCodepoint(std::string s) {
  utf8::iterator character_iter(s.begin(), s.begin(), s.end());
  return *character_iter;
}

// Load JSON config information for phonemization
void parsePhonemizeConfig(json &configRoot, PhonemizeConfig &phonemizeConfig) {
  // {
  //     "espeak": {
  //         "voice": "<language code>"
  //     },
  //     "phoneme_type": "<espeak or text>",
  //     "phoneme_map": {
  //         "<from phoneme>": ["<to phoneme 1>", "<to phoneme 2>", ...]
  //     },
  //     "phoneme_id_map": {
  //         "<phoneme>": [<id1>, <id2>, ...]
  //     }
  // }

  if (configRoot.contains("espeak")) {
    auto espeakValue = configRoot["espeak"];
    if (espeakValue.contains("voice")) {
      phonemizeConfig.eSpeak.voice = espeakValue["voice"].get<std::string>();
    }
  }

  if (configRoot.contains("phoneme_type")) {
    auto phonemeTypeStr = configRoot["phoneme_type"].get<std::string>();
    if (phonemeTypeStr == "text") {
      phonemizeConfig.phonemeType = TextPhonemes;
    }
  }

  // phoneme to [id] map
  // Maps phonemes to one or more phoneme ids (required).
  if (configRoot.contains("phoneme_id_map")) {
    auto phonemeIdMapValue = configRoot["phoneme_id_map"];
    for (auto &fromPhonemeItem : phonemeIdMapValue.items()) {
      std::string fromPhoneme = fromPhonemeItem.key();
      if (!isSingleCodepoint(fromPhoneme)) {
        std::stringstream idsStr;
        for (auto &toIdValue : fromPhonemeItem.value()) {
          PhonemeId toId = toIdValue.get<PhonemeId>();
          idsStr << toId << ",";
        }

        spdlog::error("\"{}\" is not a single codepoint (ids={})", fromPhoneme,
                      idsStr.str());
        throw std::runtime_error(
            "Phonemes must be one codepoint (phoneme id map)");
      }

      auto fromCodepoint = getCodepoint(fromPhoneme);
      for (auto &toIdValue : fromPhonemeItem.value()) {
        PhonemeId toId = toIdValue.get<PhonemeId>();
        phonemizeConfig.phonemeIdMap[fromCodepoint].push_back(toId);
      }
    }
  }

  // phoneme to [phoneme] map
  // Maps phonemes to one or more other phonemes (not normally used).
  if (configRoot.contains("phoneme_map")) {
    if (!phonemizeConfig.phonemeMap) {
      phonemizeConfig.phonemeMap.emplace();
    }

    auto phonemeMapValue = configRoot["phoneme_map"];
    for (auto &fromPhonemeItem : phonemeMapValue.items()) {
      std::string fromPhoneme = fromPhonemeItem.key();
      if (!isSingleCodepoint(fromPhoneme)) {
        spdlog::error("\"{}\" is not a single codepoint", fromPhoneme);
        throw std::runtime_error(
            "Phonemes must be one codepoint (phoneme map)");
      }

      auto fromCodepoint = getCodepoint(fromPhoneme);
      for (auto &toPhonemeValue : fromPhonemeItem.value()) {
        std::string toPhoneme = toPhonemeValue.get<std::string>();
        if (!isSingleCodepoint(toPhoneme)) {
          throw std::runtime_error(
              "Phonemes must be one codepoint (phoneme map)");
        }

        auto toCodepoint = getCodepoint(toPhoneme);
        (*phonemizeConfig.phonemeMap)[fromCodepoint].push_back(toCodepoint);
      }
    }
  }

} /* parsePhonemizeConfig */

// Load JSON config for audio synthesis
void parseSynthesisConfig(json &configRoot, SynthesisConfig &synthesisConfig) {
  // {
  //     "audio": {
  //         "sample_rate": 22050
  //     },
  //     "inference": {
  //         "noise_scale": 0.667,
  //         "length_scale": 1,
  //         "noise_w": 0.8,
  //         "phoneme_silence": {
  //           "<phoneme>": <seconds of silence>,
  //           ...
  //         }
  //     }
  // }

  if (configRoot.contains("audio")) {
    auto audioValue = configRoot["audio"];
    if (audioValue.contains("sample_rate")) {
      // Default sample rate is 22050 Hz
      synthesisConfig.sampleRate = audioValue.value("sample_rate", 22050);
    }
  }

  if (configRoot.contains("inference")) {
    // Overrides default inference settings
    auto inferenceValue = configRoot["inference"];
    if (inferenceValue.contains("noise_scale")) {
      synthesisConfig.noiseScale = inferenceValue.value("noise_scale", 0.667f);
    }

    if (inferenceValue.contains("length_scale")) {
      synthesisConfig.lengthScale = inferenceValue.value("length_scale", 1.0f);
    }

    if (inferenceValue.contains("noise_w")) {
      synthesisConfig.noiseW = inferenceValue.value("noise_w", 0.8f);
    }

    if (inferenceValue.contains("phoneme_silence")) {
      // phoneme -> seconds of silence to add after
      synthesisConfig.phonemeSilenceSeconds.emplace();
      auto phonemeSilenceValue = inferenceValue["phoneme_silence"];
      for (auto &phonemeItem : phonemeSilenceValue.items()) {
        std::string phonemeStr = phonemeItem.key();
        if (!isSingleCodepoint(phonemeStr)) {
          spdlog::error("\"{}\" is not a single codepoint", phonemeStr);
          throw std::runtime_error(
              "Phonemes must be one codepoint (phoneme silence)");
        }

        auto phoneme = getCodepoint(phonemeStr);
        (*synthesisConfig.phonemeSilenceSeconds)[phoneme] =
            phonemeItem.value().get<float>();
      }

    } // if phoneme_silence

  } // if inference

} /* parseSynthesisConfig */

void parseModelConfig(json &configRoot, ModelConfig &modelConfig) {

  modelConfig.numSpeakers = configRoot["num_speakers"].get<SpeakerId>();

  if (configRoot.contains("speaker_id_map")) {
    if (!modelConfig.speakerIdMap) {
      modelConfig.speakerIdMap.emplace();
    }

    auto speakerIdMapValue = configRoot["speaker_id_map"];
    for (auto &speakerItem : speakerIdMapValue.items()) {
      std::string speakerName = speakerItem.key();
      (*modelConfig.speakerIdMap)[speakerName] =
          speakerItem.value().get<SpeakerId>();
    }
  }

} /* parseModelConfig */

void initialize(PiperConfig &config) {
  if (config.useESpeak) {
    // Set up espeak-ng for calling espeak_TextToPhonemesWithTerminator
    // See: https://github.com/rhasspy/espeak-ng
    spdlog::info("Initializing eSpeak");
    int result = espeak_Initialize(AUDIO_OUTPUT_SYNCHRONOUS,
                                   /*buflength*/ 0,
                                   /*path*/ config.eSpeakDataPath.c_str(),
                                   /*options*/ 0);
    if (result < 0) {
      throw std::runtime_error("Failed to initialize eSpeak-ng");
    }

    spdlog::info("Initialized eSpeak");
  }

  // Load onnx model for libtashkeel
  // https://github.com/mush42/libtashkeel/
  if (config.useTashkeel) {
    spdlog::info("Using libtashkeel for diacritization");
    if (!config.tashkeelModelPath) {
      throw std::runtime_error("No path to libtashkeel model");
    }

    spdlog::info("Loading libtashkeel model from {}",
                  config.tashkeelModelPath.value());
    config.tashkeelState = std::make_unique<tashkeel::State>();
    tashkeel::tashkeel_load(config.tashkeelModelPath.value(),
                            *config.tashkeelState);
    spdlog::info("Initialized libtashkeel");
  }

  spdlog::info("Initialized piper");
}

void terminate(PiperConfig &config) {
  if (config.useESpeak) {
    // Clean up espeak-ng
    spdlog::info("Terminating eSpeak");
    espeak_Terminate();
    spdlog::info("Terminated eSpeak");
  }

  spdlog::info("Terminated piper");
}

<<<<<<< HEAD
void loadModel(std::string modelPath, ModelSession &session) {
  spdlog::info("Loading onnx model from {}", modelPath);
=======
void loadModel(std::string modelPath, ModelSession &session, bool useCuda) {
  spdlog::debug("Loading onnx model from {}", modelPath);
>>>>>>> b7d6d1b0
  session.env = Ort::Env(OrtLoggingLevel::ORT_LOGGING_LEVEL_WARNING,
                         instanceName.c_str());
  session.env.DisableTelemetryEvents();

  if (useCuda) {
    // Use CUDA provider
    OrtCUDAProviderOptions cuda_options{};
    cuda_options.cudnn_conv_algo_search = OrtCudnnConvAlgoSearchHeuristic;
    session.options.AppendExecutionProvider_CUDA(cuda_options);
  }

  // Slows down performance by ~2x
  // session.options.SetIntraOpNumThreads(1);

  // Roughly doubles load time for no visible inference benefit
  // session.options.SetGraphOptimizationLevel(
  //     GraphOptimizationLevel::ORT_ENABLE_EXTENDED);

  session.options.SetGraphOptimizationLevel(
      GraphOptimizationLevel::ORT_DISABLE_ALL);

  // Slows down performance very slightly
  // session.options.SetExecutionMode(ExecutionMode::ORT_PARALLEL);

  session.options.DisableCpuMemArena();
  session.options.DisableMemPattern();
  session.options.DisableProfiling();

  auto startTime = std::chrono::steady_clock::now();

#ifdef _WIN32
  auto modelPathW = std::wstring(modelPath.begin(), modelPath.end());
  auto modelPathStr = modelPathW.c_str();
#else
  auto modelPathStr = modelPath.c_str();
#endif

  session.onnx = Ort::Session(session.env, modelPathStr, session.options);

  auto endTime = std::chrono::steady_clock::now();
  spdlog::info("Loaded onnx model in {} second(s)",
                std::chrono::duration<double>(endTime - startTime).count());
}

// Load Onnx model and JSON config file
void loadVoice(PiperConfig &config, std::string modelPath,
               std::string modelConfigPath, Voice &voice,
<<<<<<< HEAD
               std::optional<SpeakerId> &speakerId) {
  spdlog::info("Parsing voice config at {}", modelConfigPath);
=======
               std::optional<SpeakerId> &speakerId, bool useCuda) {
  spdlog::debug("Parsing voice config at {}", modelConfigPath);
>>>>>>> b7d6d1b0
  std::ifstream modelConfigFile(modelConfigPath);
  voice.configRoot = json::parse(modelConfigFile);

  parsePhonemizeConfig(voice.configRoot, voice.phonemizeConfig);
  parseSynthesisConfig(voice.configRoot, voice.synthesisConfig);
  parseModelConfig(voice.configRoot, voice.modelConfig);

  if (voice.modelConfig.numSpeakers > 1) {
    // Multi-speaker model
    if (speakerId) {
      voice.synthesisConfig.speakerId = speakerId;
    } else {
      // Default speaker
      voice.synthesisConfig.speakerId = 0;
    }
  }

  spdlog::info("Voice contains {} speaker(s)", voice.modelConfig.numSpeakers);

  loadModel(modelPath, voice.session, useCuda);

} /* loadVoice */

// Phoneme ids to WAV audio
void synthesize(std::vector<PhonemeId> &phonemeIds,
                SynthesisConfig &synthesisConfig, ModelSession &session,
                std::vector<int16_t> &audioBuffer, SynthesisResult &result) {
  spdlog::info("Synthesizing audio for {} phoneme id(s)", phonemeIds.size());

  auto memoryInfo = Ort::MemoryInfo::CreateCpu(
      OrtAllocatorType::OrtArenaAllocator, OrtMemType::OrtMemTypeDefault);

  // Allocate
  std::vector<int64_t> phonemeIdLengths{(int64_t)phonemeIds.size()};
  std::vector<float> scales{synthesisConfig.noiseScale,
                            synthesisConfig.lengthScale,
                            synthesisConfig.noiseW};

  std::vector<Ort::Value> inputTensors;
  std::vector<int64_t> phonemeIdsShape{1, (int64_t)phonemeIds.size()};
  inputTensors.push_back(Ort::Value::CreateTensor<int64_t>(
      memoryInfo, phonemeIds.data(), phonemeIds.size(), phonemeIdsShape.data(),
      phonemeIdsShape.size()));

  std::vector<int64_t> phomemeIdLengthsShape{(int64_t)phonemeIdLengths.size()};
  inputTensors.push_back(Ort::Value::CreateTensor<int64_t>(
      memoryInfo, phonemeIdLengths.data(), phonemeIdLengths.size(),
      phomemeIdLengthsShape.data(), phomemeIdLengthsShape.size()));

  std::vector<int64_t> scalesShape{(int64_t)scales.size()};
  inputTensors.push_back(
      Ort::Value::CreateTensor<float>(memoryInfo, scales.data(), scales.size(),
                                      scalesShape.data(), scalesShape.size()));

  // Add speaker id.
  // NOTE: These must be kept outside the "if" below to avoid being deallocated.
  std::vector<int64_t> speakerId{
      (int64_t)synthesisConfig.speakerId.value_or(0)};
  std::vector<int64_t> speakerIdShape{(int64_t)speakerId.size()};

  if (synthesisConfig.speakerId) {
    inputTensors.push_back(Ort::Value::CreateTensor<int64_t>(
        memoryInfo, speakerId.data(), speakerId.size(), speakerIdShape.data(),
        speakerIdShape.size()));
  }

  // From export_onnx.py
  std::array<const char *, 4> inputNames = {"input", "input_lengths", "scales",
                                            "sid"};
  std::array<const char *, 1> outputNames = {"output"};

  // Infer
  auto startTime = std::chrono::steady_clock::now();
  auto outputTensors = session.onnx.Run(
      Ort::RunOptions{nullptr}, inputNames.data(), inputTensors.data(),
      inputTensors.size(), outputNames.data(), outputNames.size());
  auto endTime = std::chrono::steady_clock::now();

  if ((outputTensors.size() != 1) || (!outputTensors.front().IsTensor())) {
    throw std::runtime_error("Invalid output tensors");
  }
  auto inferDuration = std::chrono::duration<double>(endTime - startTime);
  result.inferSeconds = inferDuration.count();

  const float *audio = outputTensors.front().GetTensorData<float>();
  auto audioShape =
      outputTensors.front().GetTensorTypeAndShapeInfo().GetShape();
  int64_t audioCount = audioShape[audioShape.size() - 1];

  result.audioSeconds = (double)audioCount / (double)synthesisConfig.sampleRate;
  result.realTimeFactor = 0.0;
  if (result.audioSeconds > 0) {
    result.realTimeFactor = result.inferSeconds / result.audioSeconds;
  }
  spdlog::info("Synthesized {} second(s) of audio in {} second(s)",
                result.audioSeconds, result.inferSeconds);

  // Get max audio value for scaling
  float maxAudioValue = 0.01f;
  for (int64_t i = 0; i < audioCount; i++) {
    float audioValue = abs(audio[i]);
    if (audioValue > maxAudioValue) {
      maxAudioValue = audioValue;
    }
  }

  // We know the size up front
  audioBuffer.reserve(audioCount);

  // Scale audio to fill range and convert to int16
  float audioScale = (MAX_WAV_VALUE / std::max(0.01f, maxAudioValue));
  for (int64_t i = 0; i < audioCount; i++) {
    int16_t intAudioValue = static_cast<int16_t>(
        std::clamp(audio[i] * audioScale,
                   static_cast<float>(std::numeric_limits<int16_t>::min()),
                   static_cast<float>(std::numeric_limits<int16_t>::max())));

    audioBuffer.push_back(intAudioValue);
  }

  // Clean up
  for (std::size_t i = 0; i < outputTensors.size(); i++) {
    Ort::detail::OrtRelease(outputTensors[i].release());
  }

  for (std::size_t i = 0; i < inputTensors.size(); i++) {
    Ort::detail::OrtRelease(inputTensors[i].release());
  }
}

// ----------------------------------------------------------------------------

// Phonemize text and synthesize audio
void textToAudio(PiperConfig &config, Voice &voice, std::string text,
                 std::vector<int16_t> &audioBuffer, SynthesisResult &result,
                 const std::function<void()> &audioCallback) {

  std::size_t sentenceSilenceSamples = 0;
  if (voice.synthesisConfig.sentenceSilenceSeconds > 0) {
    sentenceSilenceSamples = (std::size_t)(
        voice.synthesisConfig.sentenceSilenceSeconds *
        voice.synthesisConfig.sampleRate * voice.synthesisConfig.channels);
  }

  if (config.useTashkeel) {
    if (!config.tashkeelState) {
      throw std::runtime_error("Tashkeel model is not loaded");
    }

    spdlog::info("Diacritizing text with libtashkeel: {}", text);
    text = tashkeel::tashkeel_run(text, *config.tashkeelState);
  }

  // Phonemes for each sentence
  spdlog::info("Phonemizing text: {}", text);
  std::vector<std::vector<Phoneme>> phonemes;

  if (voice.phonemizeConfig.phonemeType == eSpeakPhonemes) {
    // Use espeak-ng for phonemization
    eSpeakPhonemeConfig eSpeakConfig;
    eSpeakConfig.voice = voice.phonemizeConfig.eSpeak.voice;
    phonemize_eSpeak(text, eSpeakConfig, phonemes);
  } else {
    // Use UTF-8 codepoints as "phonemes"
    CodepointsPhonemeConfig codepointsConfig;
    phonemize_codepoints(text, codepointsConfig, phonemes);
  }

  // Synthesize each sentence independently.
  std::vector<PhonemeId> phonemeIds;
  std::map<Phoneme, std::size_t> missingPhonemes;
  for (auto phonemesIter = phonemes.begin(); phonemesIter != phonemes.end();
       ++phonemesIter) {
    std::vector<Phoneme> &sentencePhonemes = *phonemesIter;

    if (spdlog::should_log(spdlog::level::debug)) {
      // DEBUG log for phonemes
      std::string phonemesStr;
      for (auto phoneme : sentencePhonemes) {
        utf8::append(phoneme, std::back_inserter(phonemesStr));
      }

      spdlog::info("Converting {} phoneme(s) to ids: {}",
                    sentencePhonemes.size(), phonemesStr);
    }

    std::vector<std::shared_ptr<std::vector<Phoneme>>> phrasePhonemes;
    std::vector<SynthesisResult> phraseResults;
    std::vector<size_t> phraseSilenceSamples;

    // Use phoneme/id map from config
    PhonemeIdConfig idConfig;
    idConfig.phonemeIdMap =
        std::make_shared<PhonemeIdMap>(voice.phonemizeConfig.phonemeIdMap);

    if (voice.synthesisConfig.phonemeSilenceSeconds) {
      // Split into phrases
      std::map<Phoneme, float> &phonemeSilenceSeconds =
          *voice.synthesisConfig.phonemeSilenceSeconds;

      auto currentPhrasePhonemes = std::make_shared<std::vector<Phoneme>>();
      phrasePhonemes.push_back(currentPhrasePhonemes);

      for (auto sentencePhonemesIter = sentencePhonemes.begin();
           sentencePhonemesIter != sentencePhonemes.end();
           sentencePhonemesIter++) {
        Phoneme &currentPhoneme = *sentencePhonemesIter;
        currentPhrasePhonemes->push_back(currentPhoneme);

        if (phonemeSilenceSeconds.count(currentPhoneme) > 0) {
          // Split at phrase boundary
          phraseSilenceSamples.push_back(
              (std::size_t)(phonemeSilenceSeconds[currentPhoneme] *
                            voice.synthesisConfig.sampleRate *
                            voice.synthesisConfig.channels));

          currentPhrasePhonemes = std::make_shared<std::vector<Phoneme>>();
          phrasePhonemes.push_back(currentPhrasePhonemes);
        }
      }
    } else {
      // Use all phonemes
      phrasePhonemes.push_back(
          std::make_shared<std::vector<Phoneme>>(sentencePhonemes));
    }

    // Ensure results/samples are the same size
    while (phraseResults.size() < phrasePhonemes.size()) {
      phraseResults.emplace_back();
    }

    while (phraseSilenceSamples.size() < phrasePhonemes.size()) {
      phraseSilenceSamples.push_back(0);
    }

    // phonemes -> ids -> audio
    for (size_t phraseIdx = 0; phraseIdx < phrasePhonemes.size(); phraseIdx++) {
      if (phrasePhonemes[phraseIdx]->size() <= 0) {
        continue;
      }

      // phonemes -> ids
      phonemes_to_ids(*(phrasePhonemes[phraseIdx]), idConfig, phonemeIds,
                      missingPhonemes);
      if (spdlog::should_log(spdlog::level::debug)) {
        // DEBUG log for phoneme ids
        std::stringstream phonemeIdsStr;
        for (auto phonemeId : phonemeIds) {
          phonemeIdsStr << phonemeId << ", ";
        }

        spdlog::info("Converted {} phoneme(s) to {} phoneme id(s): {}",
                      phrasePhonemes[phraseIdx]->size(), phonemeIds.size(),
                      phonemeIdsStr.str());
      }

      // ids -> audio
      synthesize(phonemeIds, voice.synthesisConfig, voice.session, audioBuffer,
                 phraseResults[phraseIdx]);

      // Add end of phrase silence
      for (std::size_t i = 0; i < phraseSilenceSamples[phraseIdx]; i++) {
        audioBuffer.push_back(0);
      }

      result.audioSeconds += phraseResults[phraseIdx].audioSeconds;
      result.inferSeconds += phraseResults[phraseIdx].inferSeconds;

      phonemeIds.clear();
    }

    // Add end of sentence silence
    if (sentenceSilenceSamples > 0) {
      for (std::size_t i = 0; i < sentenceSilenceSamples; i++) {
        audioBuffer.push_back(0);
      }
    }

    if (audioCallback) {
      // Call back must copy audio since it is cleared afterwards.
      audioCallback();
      audioBuffer.clear();
    }

    phonemeIds.clear();
  }

  if (missingPhonemes.size() > 0) {
    spdlog::warn("Missing {} phoneme(s) from phoneme/id map!",
                 missingPhonemes.size());

    for (auto phonemeCount : missingPhonemes) {
      std::string phonemeStr;
      utf8::append(phonemeCount.first, std::back_inserter(phonemeStr));
      spdlog::warn("Missing \"{}\" (\\u{:04X}): {} time(s)", phonemeStr,
                   (uint32_t)phonemeCount.first, phonemeCount.second);
    }
  }

  if (result.audioSeconds > 0) {
    result.realTimeFactor = result.inferSeconds / result.audioSeconds;
  }

} /* textToAudio */

// Phonemize text and synthesize audio to WAV file
void textToWavFile(PiperConfig &config, Voice &voice, std::string text,
                   std::ostream &audioFile, SynthesisResult &result) {

  std::vector<int16_t> audioBuffer;
  textToAudio(config, voice, text, audioBuffer, result, NULL);

  // Write WAV
  auto synthesisConfig = voice.synthesisConfig;
  writeWavHeader(synthesisConfig.sampleRate, synthesisConfig.sampleWidth,
                 synthesisConfig.channels, (int32_t)audioBuffer.size(),
                 audioFile);

  audioFile.write((const char *)audioBuffer.data(),
                  sizeof(int16_t) * audioBuffer.size());

} /* textToWavFile */

} // namespace piper<|MERGE_RESOLUTION|>--- conflicted
+++ resolved
@@ -259,13 +259,8 @@
   spdlog::info("Terminated piper");
 }
 
-<<<<<<< HEAD
-void loadModel(std::string modelPath, ModelSession &session) {
-  spdlog::info("Loading onnx model from {}", modelPath);
-=======
 void loadModel(std::string modelPath, ModelSession &session, bool useCuda) {
   spdlog::debug("Loading onnx model from {}", modelPath);
->>>>>>> b7d6d1b0
   session.env = Ort::Env(OrtLoggingLevel::ORT_LOGGING_LEVEL_WARNING,
                          instanceName.c_str());
   session.env.DisableTelemetryEvents();
@@ -313,13 +308,8 @@
 // Load Onnx model and JSON config file
 void loadVoice(PiperConfig &config, std::string modelPath,
                std::string modelConfigPath, Voice &voice,
-<<<<<<< HEAD
-               std::optional<SpeakerId> &speakerId) {
-  spdlog::info("Parsing voice config at {}", modelConfigPath);
-=======
                std::optional<SpeakerId> &speakerId, bool useCuda) {
   spdlog::debug("Parsing voice config at {}", modelConfigPath);
->>>>>>> b7d6d1b0
   std::ifstream modelConfigFile(modelConfigPath);
   voice.configRoot = json::parse(modelConfigFile);
 
